--- conflicted
+++ resolved
@@ -17,48 +17,12 @@
     from numpy.distutils.misc_util import Configuration
 
     config = Configuration(None, parent_package, top_path)
-<<<<<<< HEAD
-    config.add_subpackage('earthpy')
-=======
-
     config.add_subpackage("earthpy")
->>>>>>> 17447e88
 
     return config
 
 
 if __name__ == "__main__":
-<<<<<<< HEAD
-    setup(configuration=configuration,
-          name=DISTNAME,
-          maintainer=MAINTAINER,
-          include_package_data=True,
-          maintainer_email=MAINTAINER_EMAIL,
-          description=DESCRIPTION,
-          version=VERSION,
-          install_requires=['tqdm', 'pandas', 'numpy', 'geopandas',
-                            'matplotlib', 'rasterio', 'download'],
-          zip_safe=False,  # the package can run out of an .egg file
-          classifiers=[
-              'Intended Audience :: Developers',
-              'License :: OSI Approved',
-              'Programming Language :: Python',
-              'Topic :: Software Development',
-              'Operating System :: Microsoft :: Windows',
-              'Operating System :: POSIX',
-              'Operating System :: Unix',
-              'Operating System :: MacOS'],
-           package_data={DISTNAME: [
-               "example-data/*.json",
-               "example-data/*.tif",
-               "example-data/*.geojson",
-               "example-data/*.shp",
-               "example-data/*.shx",
-               "example-data/*.prj",
-               "example-data/*.dbf"
-           ]}
-        )
-=======
     setup(
         configuration=configuration,
         name=DISTNAME,
@@ -87,6 +51,13 @@
             "Operating System :: Unix",
             "Operating System :: MacOS",
         ],
-        package_data={DISTNAME: ["data/*.json"]},
-    )
->>>>>>> 17447e88
+        package_data={DISTNAME: [
+            "example-data/*.json",
+            "example-data/*.tif",
+            "example-data/*.geojson",
+            "example-data/*.shp",
+            "example-data/*.shx",
+            "example-data/*.prj",
+            "example-data/*.dbf"
+        ]},
+    )