"""File Input/Output utilities."""

from download import download
import os.path as op
import os
#import matplotlib.pyplot as plt

#plt.style.use('ggplot')

# Data URLs, structured as {'week_name': [(URL, FILENAME, FILETYPE)]}
# If ZIPFILE / TARFILE / etc, we'll unzip to a folder w/ the week's name
DATA_URLS = {
<<<<<<< HEAD

# deprecating week 2 & 8 data given i've reorganized these data into single repos
#    'week_02': [('https://ndownloader.figshare.com/files/7010681', 'boulder-precip.csv', 'file'),
#                ('https://ndownloader.figshare.com/files/7010681', 'temperature_example.csv', 'file'),
#                ('https://ndownloader.figshare.com/files/7426738', '.', 'zip')],
    'co-flood-extras': [('https://ndownloader.figshare.com/files/7010681', 'boulder-precip.csv', 'file'),
                    ('https://ndownloader.figshare.com/files/7010681', 'temperature_example.csv', 'file')],
    'colorado-flood': ('https://ndownloader.figshare.com/files/12395030', '.', 'zip'),
    'spatial-vector-lidar': ('https://ndownloader.figshare.com/files/10813034', '.', 'zip'),
=======
    'week_02': [('https://ndownloader.figshare.com/files/7010681', 'boulder-precip.csv', 'file'),
                ('https://ndownloader.figshare.com/files/7010681', 'temperature_example.csv', 'file'),
                ('https://ndownloader.figshare.com/files/7426738', '.', 'zip')],
    'week_03': ('https://ndownloader.figshare.com/files/7446715', '.', 'zip'),
    'spatial-vector-lidar': ('https://ndownloader.figshare.com/files/12080402', '.', 'zip'),
>>>>>>> 1c8df03f
    'cold-springs-modis-h5': ('https://ndownloader.figshare.com/files/10960112', '.', 'zip'),
    #'week_05': ('https://ndownloader.figshare.com/files/7525363', '.', 'zip'),
    'cold-springs-fire': ('https://ndownloader.figshare.com/files/10960109', '.', 'zip'),
    'cold-springs-naip-hw': ('https://ndownloader.figshare.com/files/10960211?private_link=18f892d9f3645344b2fe', '.', 'zip'),
    'cold-springs-landsat-hw': ('https://ndownloader.figshare.com/files/10960214?private_link=fbba903d00e1848b423e', '.', 'zip'),
    #'week_08': [('https://ndownloader.figshare.com/files/9666637?private_link=480fba92b3e882c4d35d', 'week_08', 'zip'),
    #            ('https://ndownloader.figshare.com/files/9666637?private_link=480fba92b3e882c4d35d', 'week_08-hw', 'tar')],
}

ALLOWED_FILE_TYPES = ['zip', 'tar', 'tar.gz', 'file']

#               destfile = "data/boulder-precip.csv"'}
HOME = op.join(op.expanduser('~'))
DATA_NAME = op.join('earth-analytics', 'data')


class EarthlabData(object):
    """
    Data storage and retrieval functionality for Earthlab.

    Parameters
    ----------
    path : string | None
        The path where data is stored.
    """
    def __init__(self, path=None):
        if path is None:
            path = op.join(HOME, DATA_NAME)
        self.path = path
        self.data_keys = list(DATA_URLS.keys())

    def __repr__(self):
        s = 'Available Datasets: {}'.format(self.data_keys)
        return s

    def get_data(self, key=None, name=None, replace=False):
        """
        Retrieve the data for a given week and return its path.

        This will retrieve data from the internet if it isn't already
        downloaded, otherwise it will only return a path to that dataset.

        Parameters
        ----------
        key : str
            The dataset to retrieve. Possible options can be found in
            ``self.data_keys``.
        replace : bool
            Whether to replace the data for this key if it is
            already downloaded.

        Returns
        -------
        path_data : str
            The path to the downloaded data.
        """
        if key is None:
            print('Available datasets: {}'.format(
                list(DATA_URLS.keys())))
        elif key not in DATA_URLS:
            raise ValueError("Don't understand key "
                             "{}\nChoose one of {}".format(
                                key, DATA_URLS.keys()))
        else:
            this_root = op.join(self.path, key)
            this_data = DATA_URLS[key]
            if not isinstance(this_data, list):
                this_data = [this_data]
            data_paths = []
            for url, name, kind in this_data:
                if kind not in ALLOWED_FILE_TYPES:
                    raise ValueError('kind must be one of {}, got {}'.format(ALLOWED_FILE_TYPES, kind))

                # If kind is not 'file' it will be un-archived to a folder w/ `name`
                # else create a file called `name`
                this_path = download(url, os.path.join(this_root, name),
                                     replace=replace, kind=kind,
                                     verbose=False)
                data_paths.append(this_path)
            if len(data_paths) == 1:
                data_paths = data_paths[0]
            return data_paths


def list_files(path, depth=3):
    """
    List files in a directory up to a specified depth.

    Parameters
    ----------
    path : str
        A path to a folder whose contents you want to list recursively.
    depth : int
        The depth of files / folders you want to list inside of ``path``.
    """
    if not os.path.isdir(path):
        raise ValueError('path: {} is not a directory'.format(path))
    depth_str_base = '  '
    if not path.endswith(os.sep):
        path = path + os.sep

    for ii, (i_path, folders, files) in enumerate(os.walk(path)):
        folder_name = op.basename(i_path)
        path_wo_base = i_path.replace(path, '')
        this_depth = len(path_wo_base.split('/'))
        if this_depth > depth:
            continue

        # Define the string for this level
        depth_str = depth_str_base * this_depth
        print(depth_str + folder_name)

        if this_depth + 1 > depth:
            continue
        for ifile in files:
            print(depth_str + depth_str_base + ifile)<|MERGE_RESOLUTION|>--- conflicted
+++ resolved
@@ -10,7 +10,6 @@
 # Data URLs, structured as {'week_name': [(URL, FILENAME, FILETYPE)]}
 # If ZIPFILE / TARFILE / etc, we'll unzip to a folder w/ the week's name
 DATA_URLS = {
-<<<<<<< HEAD
 
 # deprecating week 2 & 8 data given i've reorganized these data into single repos
 #    'week_02': [('https://ndownloader.figshare.com/files/7010681', 'boulder-precip.csv', 'file'),
@@ -19,14 +18,7 @@
     'co-flood-extras': [('https://ndownloader.figshare.com/files/7010681', 'boulder-precip.csv', 'file'),
                     ('https://ndownloader.figshare.com/files/7010681', 'temperature_example.csv', 'file')],
     'colorado-flood': ('https://ndownloader.figshare.com/files/12395030', '.', 'zip'),
-    'spatial-vector-lidar': ('https://ndownloader.figshare.com/files/10813034', '.', 'zip'),
-=======
-    'week_02': [('https://ndownloader.figshare.com/files/7010681', 'boulder-precip.csv', 'file'),
-                ('https://ndownloader.figshare.com/files/7010681', 'temperature_example.csv', 'file'),
-                ('https://ndownloader.figshare.com/files/7426738', '.', 'zip')],
-    'week_03': ('https://ndownloader.figshare.com/files/7446715', '.', 'zip'),
     'spatial-vector-lidar': ('https://ndownloader.figshare.com/files/12080402', '.', 'zip'),
->>>>>>> 1c8df03f
     'cold-springs-modis-h5': ('https://ndownloader.figshare.com/files/10960112', '.', 'zip'),
     #'week_05': ('https://ndownloader.figshare.com/files/7525363', '.', 'zip'),
     'cold-springs-fire': ('https://ndownloader.figshare.com/files/10960109', '.', 'zip'),
