import os
import contextlib
import numpy as np
import numpy.ma as ma
import matplotlib.pyplot as plt
from matplotlib import patches as mpatches

# For color bar resizing
from mpl_toolkits.axes_grid1 import make_axes_locatable
from shapely.geometry import mapping, box
import geopandas as gpd
import rasterio as rio
from rasterio.mask import mask
from skimage import exposure


def extent_to_json(ext_obj):
    """Convert bounds to a shapely geojson like spatial object.
    Helper function
    This format is what shapely uses. The output object can be used
    to crop a raster image.

    Parameters
    ----------
    ext_obj: list or geopandas geodataframe
        Extent values should be in the order: minx, miny, maxx, maxy
    Return
    ----------
    extent_json : dict
    A dictionary of corner coordinates for the new extent
    """

    if type(ext_obj) == gpd.geodataframe.GeoDataFrame:
        extent_json = mapping(box(*ext_obj.total_bounds))
    elif type(ext_obj) == list:
        assert ext_obj[0] <= ext_obj[2], "xmin must be <= xmax"
        assert ext_obj[1] <= ext_obj[3], "ymin must be <= ymax"
        extent_json = mapping(box(*ext_obj))
    else:
        raise ValueError("Please provide a GeoDataFrame or a list of values.")

    return extent_json


# Calculate normalized difference between two arrays
# Both arrays must be of the same size


def normalized_diff(b1, b2):
    """Take two numpy arrays and calculate the normalized difference
    Math will be calculated (b2-b1) / (b2+b1).

    Parameters
    ----------
    b1, b2 : arrays with the same shape
        Math will be calculated (b2-b1) / (b2+b1).

    Returns
    ----------
    n_diff : ndarray with the same shape as inputs
        The element-wise result of (b2-b1) / (b2+b1) with all nan values
        masked.

    Examples
    --------
    >>>import numpy as np
    >>>import earthpy.spatial as es
    ...
    ...red_band = np.array([[1, 2, 3, 4, 5],[11,12,13,14,15]])
    ...nir_band = np.array([[6, 7, 8, 9, 10],[16,17,18,19,20]])
    ...
    ...# Calculate normalized difference
    ...ndiff = es.normalized_diff(b2=nir_band, b1=red_band)
    """
    if not (b1.shape == b2.shape):
        raise ValueError("Both arrays should be of the same dimensions")

    n_diff = (b2 - b1) / (b2 + b1)
    n_diff = np.ma.masked_invalid(n_diff)
    return n_diff


# TODO: include a no data value here if provided


def stack_raster_tifs(band_paths, out_path, arr_out=True):
    """Take a list of raster paths and turn into an output raster stack
    numpy array. Note that this function depends upon the stack() function.

    Parameters
    ----------
    band_paths : list of file paths
        A list with paths to the bands you wish to stack. Bands
        will be stacked in the order given in this list.
    out_path : string
        A path with a file name for the output stacked raster
         tif file.
    arr_out : boolean
        A boolean argument to designate what is returned in the stacked
        raster tif output.

    Returns
    ----------
    If arr_out keyword is True:
        tuple: The first value representing the result of src.read() of the
        stacked array and the second value
        representing the result of src.profile of the stacked array.
    If arr_out keyword is False:
        str : A path with a file name for the output stacked raster tif file.

    TODO: Instead of returning a file path when arr_out=False, consider
        returning None since the out_path is already
        an input given by the user. This will make the output type consistent.
    """
    # Set default import to read
    kwds = {"mode": "r"}

    if not os.path.exists(os.path.dirname(out_path)):
        raise ValueError(
            """The output directory path that you provided does
                            not exist"""
        )

    if len(band_paths) < 2:
        raise ValueError(
            """The list of file paths is empty. You need at least
                            2 files to create a stack."""
        )
    with contextlib.ExitStack() as context:
<<<<<<< HEAD
        sources = [context.enter_context(rio.open(path, **kwds)) for path in band_paths]
=======
        sources = [
            context.enter_context(rio.open(path, **kwds))
            for path in band_paths
        ]
>>>>>>> faaefbf8

        # TODO: Check that the CRS and TRANSFORM are the same
        dest_kwargs = sources[0].meta
        dest_count = sum(src.count for src in sources)
        dest_kwargs["count"] = dest_count

        if arr_out:
            # Write stacked gtif file
            with rio.open(out_path, "w", **dest_kwargs) as dest:
                stack(sources, dest)
            # Read and return array
            with rio.open(out_path, "r") as src:
                return src.read(), src.profile
        else:
            # Write stacked gtif file
            with rio.open(out_path, "w", **dest_kwargs) as dest:
                return stack(sources, dest)


# Function to be submitted to rasterio
# TODO: add unit tests - some are here:
# https://github.com/mapbox/rasterio/blob/master/rasterio/mask.py
# This function doesn't stand alone because it writes to an open object called
# in the other function
def stack(sources, dest):
    """Stack a set of bands into a single file.

    Parameters
    ----------
    sources : list of rasterio dataset objects
        A list with paths to the bands you wish to stack. Objects
        will be stacked in the order provided in this list.
    dest : a rio.open writable object that will store raster data.
    """

    if not type(sources[0]) == rio.io.DatasetReader:
        raise ValueError(
            """The sources object should be of type:
                            rasterio.DatasetReader"""
        )

    for ii, ifile in enumerate(sources):
        bands = sources[ii].read()
        if bands.ndim != 3:
            bands = bands[np.newaxis, ...]
        for band in bands:
            dest.write(band, ii + 1)


def crop_image(raster, geoms, all_touched=True):
    """Crop a single file using geometry objects.

    Parameters
    ----------
    raster : rasterio object
        The rasterio object to be cropped. Ideally this object is opened in a
        context manager to ensure the file is properly closed.
    geoms : geopandas object or list of polygons
        Polygons are GeoJSON-like dicts specifying the boundaries of features
        in the raster to be kept. All data outside of specified polygons
        will be set to nodata.
    all_touched : bool
        From rasterio: Include a pixel in the mask if it touches any of the
        shapes. If False, include a pixel only if its center is within one of
        the shapes, or if it is selected by Bresenham's line algorithm.
        Default is True in this function.

    Returns
    ----------
    out_image: masked numpy array
        A masked numpy array that is masked / cropped to the geoms object
        extent
    out_meta:  dict
        A dictionary containing the updated metadata for the cropped raster.
        Specifically the extent (shape elements) and transform properties are
        updated.
    """

    if type(geoms) == gpd.geodataframe.GeoDataFrame:
        clip_ext = [extent_to_json(geoms)]
    else:
        clip_ext = geoms
    # Mask the input image and update the metadata
    out_image, out_transform = mask(
        raster, clip_ext, crop=True, all_touched=all_touched
    )
    out_meta = raster.meta.copy()
    out_meta.update(
        {
            "driver": "GTiff",
            "height": out_image.shape[1],
            "width": out_image.shape[2],
            "transform": out_transform,
        }
    )
    return (out_image, out_meta)


# This was imported directly from scipy as it's being deprecated
def bytescale(data, cmin=None, cmax=None, high=255, low=0):
    """
    Byte scales an array (image).
    Byte scaling means converting the input image to uint8 dtype and scaling
    the range to ``(low, high)`` (default 0-255).
    If the input image already has dtype uint8, no scaling is done.

    Parameters
    ----------
    data : ndarray
        image data array.
    cmin : scalar, optional
        Bias scaling of small values. Default is ``data.min()``.
    cmax : scalar, optional
        Bias scaling of large values. Default is ``data.max()``.
    high : scalar, optional
        Scale max value to `high`.  Default is 255.
    low : scalar, optional
        Scale min value to `low`.  Default is 0.
    Returns
    -------
    img_array : uint8 ndarray
        The byte-scaled array.
    Examples
    --------
    >>> from scipy.misc import bytescale
    >>> img = np.array([[ 91.06794177,   3.39058326,  84.4221549 ],
    ...                 [ 73.88003259,  80.91433048,   4.88878881],
    ...                 [ 51.53875334,  34.45808177,  27.5873488 ]])
    >>> bytescale(img)
    array([[255,   0, 236],
           [205, 225,   4],
           [140,  90,  70]], dtype=uint8)
    >>> bytescale(img, high=200, low=100)
    array([[200, 100, 192],
           [180, 188, 102],
           [155, 135, 128]], dtype=uint8)
    >>> bytescale(img, cmin=0, cmax=255)
    array([[91,  3, 84],
           [74, 81,  5],
           [52, 34, 28]], dtype=uint8)
    """
    if data.dtype == "uint8":
        return data

    if high > 255:
        raise ValueError("`high` should be less than or equal to 255.")
    if low < 0:
        raise ValueError("`low` should be greater than or equal to 0.")
    if high < low:
        raise ValueError("`high` should be greater than or equal to `low`.")

    if (cmin is None) or (cmin < data.min()):
        cmin = data.min()

    if (cmax is None) or (cmax > data.max()):
        cmax = data.max()

    # Calculate range of values
    crange = cmax - cmin
    if crange < 0:
        raise ValueError("`cmax` should be larger than `cmin`.")
    elif crange == 0:
        raise ValueError(
            "`cmax` and `cmin` should not be the same value. Please specify `cmax` > `cmin`"
        )

    scale = float(high - low) / crange

    # If cmax is less than the data max, then this scale parameter will create data > 1.0. clip the data to cmax first.
    data[data > cmax] = cmax
    bytedata = (data - cmin) * scale + low

    return (bytedata.clip(low, high) + 0.5).astype("uint8")


def colorbar(mapobj, size="3%", pad=0.09, aspect=20):
    """Adjusts the height of a colorbar to match the axis height. Note that
    this function will not work properly using matplotlib v 3.0.0 in Jupyter
    or when exporting an image. Be sure to update to 3.0.1.

    ----------
    mapobj : the matplotlib axes element.
    size : char
        The percent width of the colorbar relative to the plot. default = 3%
    pad : int
        The space between the plot and the color bar. Default = .09
    Returns
    -------
    Matplotlib color bar object with the correct width that matches the y axis
    height.

    Examples
    --------
    >>>fig, ax = plt.subplots(figsize = (10,5))
    >>>im = ax.imshow(nbr_landsat_post, cmap = 'RdYlGn',
        ...    vmin = -1, vmax = 1, extent=extent_landsat)

    >>>colorbar(im)
    >>>ax.set(title="Landsat POST Normalized Burn Index (dNBR)")
    >>>ax.set_axis_off()
    >>>plt.show()
    """

    try:
        ax = mapobj.axes
    except AttributeError:
        raise AttributeError(
            """The colorbar function requires a matplotlib 
                             axis object. You have provided 
                             a {}.""".format(
                type(mapobj)
            )
        )
    fig = ax.figure
    divider = make_axes_locatable(ax)
    cax = divider.append_axes("right", size=size, pad=pad)
    return fig.colorbar(mapobj, cax=cax)


# Function to plot all layers in a stack
<<<<<<< HEAD
def plot_bands(arr, title=None, cmap="Greys_r", figsize=(12, 12), cols=3, extent=None):
=======
def plot_bands(
    arr, title=None, cmap="Greys_r", figsize=(12, 12), cols=3, extent=None
):
>>>>>>> faaefbf8
    """Plot each layer in a raster stack read from rasterio in
    (band, row , col) order as a numpy array. plot_bands will create an
    individual plot for each band in a grid.

    Parameters
    ----------
    arr: numpy array
        An n-dimensional numpy array with the order and numpy shape: (nbands, nrows, ncols)
    title: str or list
        Title of one band, or list of titles with one title per band
    cmap: str
        Colormap name ("greys" by default)
    cols: int
        Number of columns for plot grid (default: 3)
    figsize: tuple - optional
        Figure size in inches ((12, 12) by default)
    extent: tuple - optional
        Bounding box that the data will fill: (minx, miny, maxx, maxy)

    Returns
    ----------
    fig, ax or axs : figure object, axes object
        The figure and axes object(s) associated with the plot.

    Examples
    --------
    >>>import numpy as np
    >>>import earthpy.spatial as es
    ...
    ...im = np.random.randint(10, size=(2, 4, 5))
    ...titles = ["Red Band", "Green Band"]
    ...
    ...# Plot all bands of a raster tif
    ...es.plot_bands(im,
    ...              title=titles,
    ...              figsize=(12,5),
    ...              cols=2)
    """

    try:
        arr.ndim
    except AttributeError:
        "Input arr should be a numpy array"

    if title:
        if (arr.ndim == 2) and (len(title) > 1):
            raise ValueError(
                """Plot_bands() expects one title for a single 
                             band array. You have provided more than one 
                             title."""
            )
        elif not (len(title) == arr.shape[0]):
            raise ValueError(
                """Plot_bands() expects the number of plot titles 
                             to equal the number of array raster layers."""
            )

    # If the array is 3 dimensional setup grid plotting
    if arr.ndim > 2 and arr.shape[0] > 1:

        # Calculate the total rows that will be required to plot each band
        plot_rows = int(np.ceil(arr.shape[0] / cols))
        total_layers = arr.shape[0]

        # Plot all bands
        fig, axs = plt.subplots(plot_rows, cols, figsize=figsize)
        axs_ravel = axs.ravel()
        for ax, i in zip(axs_ravel, range(total_layers)):
            band = i + 1
            ax.imshow(bytescale(arr[i]), cmap=cmap)
            if title:
                ax.set(title=title[i])
            else:
                ax.set(title="Band %i" % band)
            ax.set(xticks=[], yticks=[])
        # This loop clears out the plots for axes which are empty
        # A matplotlib axis grid is always uniform with x cols and x rows
        # eg: an 8 band plot with 3 cols will always be 3 x 3
        for ax in axs_ravel[total_layers:]:
            ax.set_axis_off()
            ax.set(xticks=[], yticks=[])
        plt.tight_layout()
        plt.show()
        return fig, axs

    elif arr.ndim == 2 or arr.shape[0] == 1:
        # If it's a 2 dimensional array with a 3rd dimension
        arr = np.squeeze(arr)

        fig, ax = plt.subplots(figsize=figsize)
        ax.imshow(bytescale(arr), cmap=cmap, extent=extent)
        if title:
            ax.set(title=title)
        ax.set(xticks=[], yticks=[])
        plt.show()
        return fig, ax


def plot_rgb(
    arr,
    rgb=(0, 1, 2),
    ax=None,
    extent=None,
    title="",
    figsize=(10, 10),
    stretch=None,
    str_clip=2,
):
    """Plot three bands in a numpy array as a composite RGB image.

    Parameters
    ----------
    arr: numpy array
        An n dimension numpy array in rasterio band order (bands, x, y)
    rgb: list
        Indices of the three bands to be plotted (default = 0,1,2)
    extent: tuple
        The extent object that matplotlib expects (left, right, bottom, top)
    title: string (optional)
        String representing the title of the plot
    ax: object
        The axes object where the ax element should be plotted. Default = none
    figsize: tuple (optional)
        The x and y integer dimensions of the output plot if preferred to set.
    stretch: Boolean
        If True a linear stretch will be applied
    str_clip: int (optional)
        The % of clip to apply to the stretch. Default = 2 (2 and 98)

    Returns
    ----------
    fig, ax : figure object, axes object
        The figure and axes object associated with the 3 band image. If the
        ax keyword is specified,
        the figure return will be None.
    """

    if len(arr.shape) != 3:
        raise Exception(
            """Input needs to be 3 dimensions and in rasterio
                           order with bands first"""
        )

    # Index bands for plotting and clean up data for matplotlib
    rgb_bands = arr[rgb]

    if stretch:
        s_min = str_clip
        s_max = 100 - str_clip
        arr_rescaled = np.zeros_like(rgb_bands)
        for ii, band in enumerate(rgb_bands):
            lower, upper = np.percentile(band, (s_min, s_max))
<<<<<<< HEAD
            arr_rescaled[ii] = exposure.rescale_intensity(band, in_range=(lower, upper))
=======
            arr_rescaled[ii] = exposure.rescale_intensity(
                band, in_range=(lower, upper)
            )
>>>>>>> faaefbf8
        rgb_bands = arr_rescaled.copy()

    # If type is masked array - add alpha channel for plotting
    if ma.is_masked(rgb_bands):
        # Build alpha channel
        mask = ~(np.ma.getmask(rgb_bands[0])) * 255

        # Add the mask to the array & swap the axes order from (bands,
        # rows, columns) to (rows, columns, bands) for plotting
        rgb_bands = np.vstack(
            (bytescale(rgb_bands), np.expand_dims(mask, axis=0))
        ).transpose([1, 2, 0])
    else:
        # Index bands for plotting and clean up data for matplotlib
        rgb_bands = bytescale(rgb_bands).transpose([1, 2, 0])

    # Then plot. Define ax if it's default to none
    if ax is None:
        fig, ax = plt.subplots(figsize=figsize)
    else:
        fig = None
    ax.imshow(rgb_bands, extent=extent)
    ax.set_title(title)
    ax.set(xticks=[], yticks=[])
    return fig, ax


<<<<<<< HEAD
def hist(arr, title=None, colors=["purple"], figsize=(12, 12), cols=2, bins=20):
=======
def hist(
    arr, title=None, colors=["purple"], figsize=(12, 12), cols=2, bins=20
):
>>>>>>> faaefbf8
    """
    Plot histogram for each layer in a numpy array.

    Parameters
    ----------
    arr: a n dimension numpy array
    title: str
        A list of title values that should either equal the number of bands
        or be empty, default = none
    colors: list
        a list of color values that should either equal the number of bands
        or be a single color, (purple = default)
    cols: int the number of columsn you want to plot in
    bins: the number of bins to calculate for the histogram
    figsize: tuple. the figsize if you'd like to define it. default: (12, 12)
    Returns
    ----------
    fig, ax or axs : figure object, axes object
        The figure and axes object(s) associated with the histogram.
    """

    # If the array is 3 dimensional setup grid plotting
    if arr.ndim > 2:
        # Test if there are enough titles to create plots
        if title:
            if not (len(title) == arr.shape[0]):
                raise ValueError(
                    """"The number of plot titles should be the
                                     same as the number of raster layers in
                                      your array."""
                )
        # Calculate the total rows that will be required to plot each band
        plot_rows = int(np.ceil(arr.shape[0] / cols))
        total_layers = arr.shape[0]

        fig, axs = plt.subplots(
            plot_rows, cols, figsize=figsize, sharex=True, sharey=True
        )
        axs_ravel = axs.ravel()
        # TODO: write test case for just one color
        for band, ax, i in zip(arr, axs.ravel(), range(total_layers)):
            if len(colors) == 1:
                the_color = colors[0]
            else:
                the_color = colors[i]
            ax.hist(band.ravel(), bins=bins, color=the_color, alpha=0.8)
            if title:
                ax.set_title(title[i])
        # Clear additional axis elements
        for ax in axs_ravel[total_layers:]:
            ax.set_axis_off()

        return fig, axs
    elif arr.ndim == 2:
        # Plot all bands
        fig, ax = plt.subplots(figsize=figsize)
        ax.hist(
            arr.ravel(),
            range=[np.nanmin(arr), np.nanmax(arr)],
            bins=bins,
            color=colors[0],
        )
        if title:
            ax.set(title=title[0])
        return fig, ax


def hillshade(arr, azimuth=30, angle_altitude=30):
    """Create hillshade from a numpy array containing elevation data.

    Parameters
    ----------
    arr: a n dimension numpy array
    azimuth:  default (30)
    angle_altitude: default (30)

    Return
    ----------
    numpy array containing hillshade values
    """
    azimuth = 360.0 - azimuth

    x, y = np.gradient(arr)
    slope = np.pi / 2.0 - np.arctan(np.sqrt(x * x + y * y))
    aspect = np.arctan2(-x, y)
    azimuthrad = azimuth * np.pi / 180.0
    altituderad = angle_altitude * np.pi / 180.0

<<<<<<< HEAD
    shaded = np.sin(altituderad) * np.sin(slope) + np.cos(altituderad) * np.cos(
        slope
    ) * np.cos((azimuthrad - np.pi / 2.0) - aspect)
=======
    shaded = np.sin(altituderad) * np.sin(slope) + np.cos(
        altituderad
    ) * np.cos(slope) * np.cos((azimuthrad - np.pi / 2.0) - aspect)
>>>>>>> faaefbf8

    return 255 * (shaded + 1) / 2


def draw_legend(im, classes, titles, bbox=(1.05, 1), loc=2):
    """Create a custom legend with a box for each class in a raster using the
       image object, the unique classes in the image and titles for each class.

    Parameters
    ----------
    im : matplotlib image object created using imshow()
        This is the image returned from a call to imshow().
    classes : list
        A list of unique values found in the numpy array that you wish to plot.
    titles : list
        A list of a title or category for each unique value in your raster.
        This is the label that will go next to each box in your legend.
    bbox : optional, tuple
        This is the bbox_to_anchor argument that will place the legend
        anywhere on or around your plot.
    loc : int - Optional
        This is the matplotlib location value that can be used to specify the
        location of the legend on your plot.

    Returns
    ----------
    matplotlib legend object to be placed on our plot.
    """

    colors = [im.cmap(im.norm(aclass)) for aclass in classes]

    patches = [
        mpatches.Patch(color=colors[i], label="{l}".format(l=titles[i]))
        for i in range(len(titles))
    ]

    return plt.legend(
        handles=patches,
        bbox_to_anchor=bbox,
        loc=2,
        borderaxespad=0.0,
        prop={"size": 13},
    )<|MERGE_RESOLUTION|>--- conflicted
+++ resolved
@@ -127,14 +127,10 @@
                             2 files to create a stack."""
         )
     with contextlib.ExitStack() as context:
-<<<<<<< HEAD
-        sources = [context.enter_context(rio.open(path, **kwds)) for path in band_paths]
-=======
         sources = [
             context.enter_context(rio.open(path, **kwds))
             for path in band_paths
         ]
->>>>>>> faaefbf8
 
         # TODO: Check that the CRS and TRANSFORM are the same
         dest_kwargs = sources[0].meta
@@ -342,8 +338,8 @@
         ax = mapobj.axes
     except AttributeError:
         raise AttributeError(
-            """The colorbar function requires a matplotlib 
-                             axis object. You have provided 
+            """The colorbar function requires a matplotlib
+                             axis object. You have provided
                              a {}.""".format(
                 type(mapobj)
             )
@@ -355,13 +351,9 @@
 
 
 # Function to plot all layers in a stack
-<<<<<<< HEAD
-def plot_bands(arr, title=None, cmap="Greys_r", figsize=(12, 12), cols=3, extent=None):
-=======
 def plot_bands(
     arr, title=None, cmap="Greys_r", figsize=(12, 12), cols=3, extent=None
 ):
->>>>>>> faaefbf8
     """Plot each layer in a raster stack read from rasterio in
     (band, row , col) order as a numpy array. plot_bands will create an
     individual plot for each band in a grid.
@@ -409,13 +401,13 @@
     if title:
         if (arr.ndim == 2) and (len(title) > 1):
             raise ValueError(
-                """Plot_bands() expects one title for a single 
-                             band array. You have provided more than one 
+                """Plot_bands() expects one title for a single
+                             band array. You have provided more than one
                              title."""
             )
         elif not (len(title) == arr.shape[0]):
             raise ValueError(
-                """Plot_bands() expects the number of plot titles 
+                """Plot_bands() expects the number of plot titles
                              to equal the number of array raster layers."""
             )
 
@@ -514,13 +506,9 @@
         arr_rescaled = np.zeros_like(rgb_bands)
         for ii, band in enumerate(rgb_bands):
             lower, upper = np.percentile(band, (s_min, s_max))
-<<<<<<< HEAD
-            arr_rescaled[ii] = exposure.rescale_intensity(band, in_range=(lower, upper))
-=======
             arr_rescaled[ii] = exposure.rescale_intensity(
                 band, in_range=(lower, upper)
             )
->>>>>>> faaefbf8
         rgb_bands = arr_rescaled.copy()
 
     # If type is masked array - add alpha channel for plotting
@@ -548,13 +536,9 @@
     return fig, ax
 
 
-<<<<<<< HEAD
-def hist(arr, title=None, colors=["purple"], figsize=(12, 12), cols=2, bins=20):
-=======
 def hist(
     arr, title=None, colors=["purple"], figsize=(12, 12), cols=2, bins=20
 ):
->>>>>>> faaefbf8
     """
     Plot histogram for each layer in a numpy array.
 
@@ -643,15 +627,9 @@
     azimuthrad = azimuth * np.pi / 180.0
     altituderad = angle_altitude * np.pi / 180.0
 
-<<<<<<< HEAD
-    shaded = np.sin(altituderad) * np.sin(slope) + np.cos(altituderad) * np.cos(
-        slope
-    ) * np.cos((azimuthrad - np.pi / 2.0) - aspect)
-=======
     shaded = np.sin(altituderad) * np.sin(slope) + np.cos(
         altituderad
     ) * np.cos(slope) * np.cos((azimuthrad - np.pi / 2.0) - aspect)
->>>>>>> faaefbf8
 
     return 255 * (shaded + 1) / 2
 
