import os, sys
import contextlib
import numpy as np
import numpy.ma as ma
import matplotlib.pyplot as plt
from matplotlib import patches as mpatches

# For color bar resizing
from mpl_toolkits.axes_grid1 import make_axes_locatable
from shapely.geometry import mapping, box
import geopandas as gpd
import rasterio as rio
from rasterio.mask import mask
from skimage import exposure


def extent_to_json(ext_obj):
    """Convert bounds to a shapely geojson like spatial object.
    Helper function
    This format is what shapely uses. The output object can be used
    to crop a raster image.

    Parameters
    ----------
    ext_obj: list or geopandas geodataframe
        Extent values should be in the order: minx, miny, maxx, maxy
    Return
    ----------
    extent_json : dict
    A dictionary of corner coordinates for the new extent
    """

    if type(ext_obj) == gpd.geodataframe.GeoDataFrame:
        extent_json = mapping(box(*ext_obj.total_bounds))
    elif type(ext_obj) == list:
        assert ext_obj[0] <= ext_obj[2], "xmin must be <= xmax"
        assert ext_obj[1] <= ext_obj[3], "ymin must be <= ymax"
        extent_json = mapping(box(*ext_obj))
    else:
        raise ValueError("Please provide a GeoDataFrame or a list of values.")

    return extent_json


# Calculate normalized difference between two arrays
# Both arrays must be of the same size


def normalized_diff(b1, b2):
    """Take two numpy arrays and calculate the normalized difference
    Math will be calculated (b2-b1) / (b2+b1).

    Parameters
    ----------
    b1, b2 : arrays with the same shape
        Math will be calculated (b2-b1) / (b2+b1).

    Returns
    ----------
    n_diff : ndarray with the same shape as inputs
        The element-wise result of (b2-b1) / (b2+b1) with all nan values
        masked.

    Examples
    --------
    >>>import numpy as np
    >>>import earthpy.spatial as es
    ...
    ...red_band = np.array([[1, 2, 3, 4, 5],[11,12,13,14,15]])
    ...nir_band = np.array([[6, 7, 8, 9, 10],[16,17,18,19,20]])
    ...
    ...# Calculate normalized difference
    ...ndiff = es.normalized_diff(b2=nir_band, b1=red_band)
    """
    if not (b1.shape == b2.shape):
        raise ValueError("Both arrays should be of the same dimensions")

    n_diff = (b2 - b1) / (b2 + b1)
    n_diff = np.ma.masked_invalid(n_diff)
    return n_diff


# TODO: include a no data value here if provided


def stack_raster_tifs(band_paths, out_path, arr_out=True):
    """Take a list of raster paths and turn into an output raster stack
    numpy array. Note that this function depends upon the stack() function.

    Parameters
    ----------
    band_paths : list of file paths
        A list with paths to the bands you wish to stack. Bands
        will be stacked in the order given in this list.
    out_path : string
        A path with a file name for the output stacked raster
         tif file.
    arr_out : boolean
        A boolean argument to designate what is returned in the stacked
        raster tif output.

    Returns
    ----------
    If arr_out keyword is True:
        tuple: The first value representing the result of src.read() of the
        stacked array and the second value
        representing the result of src.profile of the stacked array.
    If arr_out keyword is False:
        str : A path with a file name for the output stacked raster tif file.

    TODO: Instead of returning a file path when arr_out=False, consider
        returning None since the out_path is already
        an input given by the user. This will make the output type consistent.
    """
    # Set default import to read
    kwds = {"mode": "r"}

<<<<<<< HEAD
    out_dir = os.path.dirname(out_path)
    writing_to_cwd = out_dir == ""
    if not os.path.exists(out_dir) and not writing_to_cwd:
        raise ValueError("""The output directory path that you provided does
                            not exist""")
=======
    if not os.path.exists(os.path.dirname(out_path)):
        raise ValueError(
            """The output directory path that you provided does
                            not exist"""
        )
>>>>>>> afe9e969

    if len(band_paths) < 2:
        raise ValueError(
            """The list of file paths is empty. You need at least
                            2 files to create a stack."""
        )
    with contextlib.ExitStack() as context:
        sources = [
            context.enter_context(rio.open(path, **kwds))
            for path in band_paths
        ]

        # TODO: Check that the CRS and TRANSFORM are the same
        dest_kwargs = sources[0].meta
        dest_count = sum(src.count for src in sources)
        dest_kwargs["count"] = dest_count

        if arr_out:
            # Write stacked gtif file
            with rio.open(out_path, "w", **dest_kwargs) as dest:
                stack(sources, dest)
            # Read and return array
            with rio.open(out_path, "r") as src:
                return src.read(), src.profile
        else:
            # Write stacked gtif file
            with rio.open(out_path, "w", **dest_kwargs) as dest:
                return stack(sources, dest)


# Function to be submitted to rasterio
# TODO: add unit tests - some are here:
# https://github.com/mapbox/rasterio/blob/master/rasterio/mask.py
# This function doesn't stand alone because it writes to an open object called
# in the other function
def stack(sources, dest):
    """Stack a set of bands into a single file.

    Parameters
    ----------
    sources : list of rasterio dataset objects
        A list with paths to the bands you wish to stack. Objects
        will be stacked in the order provided in this list.
    dest : a rio.open writable object that will store raster data.
    """

    try:
        for src in sources:
            src.profile
            
    except ValueError as ve:
        raise ValueError("The sources object should be Dataset Reader")
        sys.exit()
        
    else:
        pass

    for ii, ifile in enumerate(sources):
        bands = sources[ii].read()
        if bands.ndim != 3:
            bands = bands[np.newaxis, ...]
        for band in bands:
            dest.write(band, ii + 1)


def crop_image(raster, geoms, all_touched=True):
    """Crop a single file using geometry objects.

    Parameters
    ----------
    raster : rasterio object
        The rasterio object to be cropped. Ideally this object is opened in a
        context manager to ensure the file is properly closed.
    geoms : geopandas object or list of polygons
        Polygons are GeoJSON-like dicts specifying the boundaries of features
        in the raster to be kept. All data outside of specified polygons
        will be set to nodata.
    all_touched : bool
        From rasterio: Include a pixel in the mask if it touches any of the
        shapes. If False, include a pixel only if its center is within one of
        the shapes, or if it is selected by Bresenham's line algorithm.
        Default is True in this function.

    Returns
    ----------
    out_image: masked numpy array
        A masked numpy array that is masked / cropped to the geoms object
        extent
    out_meta:  dict
        A dictionary containing the updated metadata for the cropped raster.
        Specifically the extent (shape elements) and transform properties are
        updated.
    """

    if type(geoms) == gpd.geodataframe.GeoDataFrame:
        clip_ext = [extent_to_json(geoms)]
    else:
        clip_ext = geoms
    # Mask the input image and update the metadata
    out_image, out_transform = mask(
        raster, clip_ext, crop=True, all_touched=all_touched
    )
    out_meta = raster.meta.copy()
    out_meta.update(
        {
            "driver": "GTiff",
            "height": out_image.shape[1],
            "width": out_image.shape[2],
            "transform": out_transform,
        }
    )
    return (out_image, out_meta)


# This was imported directly from scipy as it's being deprecated
def bytescale(data, cmin=None, cmax=None, high=255, low=0):
    """
    Byte scales an array (image).
    Byte scaling means converting the input image to uint8 dtype and scaling
    the range to ``(low, high)`` (default 0-255).
    If the input image already has dtype uint8, no scaling is done.

    Parameters
    ----------
    data : ndarray
        image data array.
    cmin : scalar, optional
        Bias scaling of small values. Default is ``data.min()``.
    cmax : scalar, optional
        Bias scaling of large values. Default is ``data.max()``.
    high : scalar, optional
        Scale max value to `high`.  Default is 255.
    low : scalar, optional
        Scale min value to `low`.  Default is 0.
    Returns
    -------
    img_array : uint8 ndarray
        The byte-scaled array.
    Examples
    --------
    >>> from scipy.misc import bytescale
    >>> img = np.array([[ 91.06794177,   3.39058326,  84.4221549 ],
    ...                 [ 73.88003259,  80.91433048,   4.88878881],
    ...                 [ 51.53875334,  34.45808177,  27.5873488 ]])
    >>> bytescale(img)
    array([[255,   0, 236],
           [205, 225,   4],
           [140,  90,  70]], dtype=uint8)
    >>> bytescale(img, high=200, low=100)
    array([[200, 100, 192],
           [180, 188, 102],
           [155, 135, 128]], dtype=uint8)
    >>> bytescale(img, cmin=0, cmax=255)
    array([[91,  3, 84],
           [74, 81,  5],
           [52, 34, 28]], dtype=uint8)
    """
    if data.dtype == "uint8":
        return data

    if high > 255:
        raise ValueError("`high` should be less than or equal to 255.")
    if low < 0:
        raise ValueError("`low` should be greater than or equal to 0.")
    if high < low:
        raise ValueError("`high` should be greater than or equal to `low`.")

    if (cmin is None) or (cmin < data.min()):
        cmin = data.min()

    if (cmax is None) or (cmax > data.max()):
        cmax = data.max()

    # Calculate range of values
    crange = cmax - cmin
    if crange < 0:
        raise ValueError("`cmax` should be larger than `cmin`.")
    elif crange == 0:
        raise ValueError(
            "`cmax` and `cmin` should not be the same value. Please specify `cmax` > `cmin`"
        )

    scale = float(high - low) / crange

    # If cmax is less than the data max, then this scale parameter will create data > 1.0. clip the data to cmax first.
    data[data > cmax] = cmax
    bytedata = (data - cmin) * scale + low

<<<<<<< HEAD
    return (bytedata.clip(low, high) + 0.5).astype('uint8')
=======
    return (bytedata.clip(low, high) + 0.5).astype("uint8")
>>>>>>> afe9e969


def colorbar(mapobj, size="3%", pad=0.09, aspect=20):
    """Adjusts the height of a colorbar to match the axis height. Note that
    this function will not work properly using matplotlib v 3.0.0 in Jupyter
    or when exporting an image. Be sure to update to 3.0.1.

    ----------
    mapobj : the matplotlib axes element.
    size : char
        The percent width of the colorbar relative to the plot. default = 3%
    pad : int
        The space between the plot and the color bar. Default = .09
    Returns
    -------
    Matplotlib color bar object with the correct width that matches the y axis
    height.

    Examples
    --------
    >>>fig, ax = plt.subplots(figsize = (10,5))
    >>>im = ax.imshow(nbr_landsat_post, cmap = 'RdYlGn',
        ...    vmin = -1, vmax = 1, extent=extent_landsat)

    >>>colorbar(im)
    >>>ax.set(title="Landsat POST Normalized Burn Index (dNBR)")
    >>>ax.set_axis_off()
    >>>plt.show()
    """
    ax = mapobj.axes
    fig = ax.figure
    divider = make_axes_locatable(ax)
    cax = divider.append_axes("right", size=size, pad=pad)
    return fig.colorbar(mapobj, cax=cax)


# Function to plot all layers in a stack
def plot_bands(
    arr, title=None, cmap="Greys_r", figsize=(12, 12), cols=3, extent=None
):
    """Plot each layer in a raster stack read from rasterio in
    (band, row , col) order as a numpy array. plot_bands will create an
    individual plot for each band in a grid.

    Parameters
    ----------
    arr: numpy array
        An n-dimensional numpy array with the order and numpy shape: (nbands, nrows, ncols)
    title: str or list
        Title of one band, or list of titles with one title per band
    cmap: str
        Colormap name ("greys" by default)
    cols: int
        Number of columns for plot grid (default: 3)
    figsize: tuple - optional
        Figure size in inches ((12, 12) by default)
    extent: tuple - optional
        Bounding box that the data will fill: (minx, miny, maxx, maxy)

    Returns
    ----------
    fig, ax or axs : figure object, axes object
        The figure and axes object(s) associated with the plot.

    Examples
    --------
    >>>import numpy as np
    >>>import earthpy.spatial as es
    ...
    ...im = np.random.randint(10, size=(2, 4, 5))
    ...titles = ["Red Band", "Green Band"]
    ...
    ...# Plot all bands of a raster tif
    ...es.plot_bands(im,
    ...              title=titles,
    ...              figsize=(12,5),
    ...              cols=2)
    """

    try:
        arr.ndim
    except AttributeError:
        "Input arr should be a numpy array"

    if title:
        if (arr.ndim == 2) and (len(title) > 1):
<<<<<<< HEAD
            raise ValueError("""Plot_bands() expects one title for a single
                             band array. You have provided more than one
                             title.""")
        elif not (len(title) == arr.shape[0]):
            raise ValueError("""Plot_bands() expects the number of plot titles
                             to equal the number of array raster layers.""")

=======
            raise ValueError(
                """Plot_bands() expects one title for a single 
                             band array. You have provided more than one 
                             title."""
            )
        elif not (len(title) == arr.shape[0]):
            raise ValueError(
                """Plot_bands() expects the number of plot titles 
                             to equal the number of array raster layers."""
            )
>>>>>>> afe9e969

    # If the array is 3 dimensional setup grid plotting
    if arr.ndim > 2 and arr.shape[0] > 1:

        # Calculate the total rows that will be required to plot each band
        plot_rows = int(np.ceil(arr.shape[0] / cols))
        total_layers = arr.shape[0]

        # Plot all bands
        fig, axs = plt.subplots(plot_rows, cols, figsize=figsize)
        axs_ravel = axs.ravel()
        for ax, i in zip(axs_ravel, range(total_layers)):
            band = i + 1
            ax.imshow(bytescale(arr[i]), cmap=cmap)
            if title:
                ax.set(title=title[i])
            else:
                ax.set(title="Band %i" % band)
            ax.set(xticks=[], yticks=[])
        # This loop clears out the plots for axes which are empty
        # A matplotlib axis grid is always uniform with x cols and x rows
        # eg: an 8 band plot with 3 cols will always be 3 x 3
        for ax in axs_ravel[total_layers:]:
            ax.set_axis_off()
            ax.set(xticks=[], yticks=[])
        plt.tight_layout()
        plt.show()
        return fig, axs

    elif arr.ndim == 2 or arr.shape[0] == 1:
        # If it's a 2 dimensional array with a 3rd dimension
        arr = np.squeeze(arr)

        fig, ax = plt.subplots(figsize=figsize)
        ax.imshow(bytescale(arr), cmap=cmap, extent=extent)
        if title:
            ax.set(title=title)
        ax.set(xticks=[], yticks=[])
        plt.show()
        return fig, ax


def plot_rgb(
    arr,
    rgb=(0, 1, 2),
    ax=None,
    extent=None,
    title="",
    figsize=(10, 10),
    stretch=None,
    str_clip=2,
):
    """Plot three bands in a numpy array as a composite RGB image.

    Parameters
    ----------
    arr: numpy array
        An n dimension numpy array in rasterio band order (bands, x, y)
    rgb: list
        Indices of the three bands to be plotted (default = 0,1,2)
    extent: tuple
        The extent object that matplotlib expects (left, right, bottom, top)
    title: string (optional)
        String representing the title of the plot
    ax: object
        The axes object where the ax element should be plotted. Default = none
    figsize: tuple (optional)
        The x and y integer dimensions of the output plot if preferred to set.
    stretch: Boolean
        If True a linear stretch will be applied
    str_clip: int (optional)
        The % of clip to apply to the stretch. Default = 2 (2 and 98)

    Returns
    ----------
    fig, ax : figure object, axes object
        The figure and axes object associated with the 3 band image. If the
        ax keyword is specified,
        the figure return will be None.
    """

    if len(arr.shape) != 3:
        raise Exception(
            """Input needs to be 3 dimensions and in rasterio
                           order with bands first"""
        )

    # Index bands for plotting and clean up data for matplotlib
    rgb_bands = arr[rgb]

    if stretch:
        s_min = str_clip
        s_max = 100 - str_clip
        arr_rescaled = np.zeros_like(rgb_bands)
        for ii, band in enumerate(rgb_bands):
            lower, upper = np.percentile(band, (s_min, s_max))
            arr_rescaled[ii] = exposure.rescale_intensity(
                band, in_range=(lower, upper)
            )
        rgb_bands = arr_rescaled.copy()

    # If type is masked array - add alpha channel for plotting
    if ma.is_masked(rgb_bands):
        # Build alpha channel
        mask = ~(np.ma.getmask(rgb_bands[0])) * 255

        # Add the mask to the array & swap the axes order from (bands,
        # rows, columns) to (rows, columns, bands) for plotting
        rgb_bands = np.vstack(
            (bytescale(rgb_bands), np.expand_dims(mask, axis=0))
        ).transpose([1, 2, 0])
    else:
        # Index bands for plotting and clean up data for matplotlib
        rgb_bands = bytescale(rgb_bands).transpose([1, 2, 0])

    # Then plot. Define ax if it's default to none
    if ax is None:
        fig, ax = plt.subplots(figsize=figsize)
    else:
        fig = None
    ax.imshow(rgb_bands, extent=extent)
    ax.set_title(title)
    ax.set(xticks=[], yticks=[])
    return fig, ax


def hist(
    arr, title=None, colors=["purple"], figsize=(12, 12), cols=2, bins=20
):
    """
    Plot histogram for each layer in a numpy array.

    Parameters
    ----------
    arr: a n dimension numpy array
    title: str
        A list of title values that should either equal the number of bands
        or be empty, default = none
    colors: list
        a list of color values that should either equal the number of bands
        or be a single color, (purple = default)
    cols: int the number of columsn you want to plot in
    bins: the number of bins to calculate for the histogram
    figsize: tuple. the figsize if you'd like to define it. default: (12, 12)
    Returns
    ----------
    fig, ax or axs : figure object, axes object
        The figure and axes object(s) associated with the histogram.
    """

    # If the array is 3 dimensional setup grid plotting
    if arr.ndim > 2:
        # Test if there are enough titles to create plots
        if title:
            if not (len(title) == arr.shape[0]):
                raise ValueError(
                    """"The number of plot titles should be the
                                     same as the number of raster layers in
                                      your array."""
                )
        # Calculate the total rows that will be required to plot each band
        plot_rows = int(np.ceil(arr.shape[0] / cols))
        total_layers = arr.shape[0]

        fig, axs = plt.subplots(
            plot_rows, cols, figsize=figsize, sharex=True, sharey=True
        )
        axs_ravel = axs.ravel()
        # TODO: write test case for just one color
        for band, ax, i in zip(arr, axs.ravel(), range(total_layers)):
            if len(colors) == 1:
                the_color = colors[0]
            else:
                the_color = colors[i]
            ax.hist(band.ravel(), bins=bins, color=the_color, alpha=0.8)
            if title:
                ax.set_title(title[i])
        # Clear additional axis elements
        for ax in axs_ravel[total_layers:]:
            ax.set_axis_off()

        return fig, axs
    elif arr.ndim == 2:
        # Plot all bands
        fig, ax = plt.subplots(figsize=figsize)
        ax.hist(
            arr.ravel(),
            range=[np.nanmin(arr), np.nanmax(arr)],
            bins=bins,
            color=colors[0],
        )
        if title:
            ax.set(title=title[0])
        return fig, ax


def hillshade(arr, azimuth=30, angle_altitude=30):
    """Create hillshade from a numpy array containing elevation data.

    Parameters
    ----------
    arr: a n dimension numpy array
    azimuth:  default (30)
    angle_altitude: default (30)

    Return
    ----------
    numpy array containing hillshade values
    """
    azimuth = 360.0 - azimuth

    x, y = np.gradient(arr)
    slope = np.pi / 2.0 - np.arctan(np.sqrt(x * x + y * y))
    aspect = np.arctan2(-x, y)
    azimuthrad = azimuth * np.pi / 180.0
    altituderad = angle_altitude * np.pi / 180.0

    shaded = np.sin(altituderad) * np.sin(slope) + np.cos(
        altituderad
    ) * np.cos(slope) * np.cos((azimuthrad - np.pi / 2.0) - aspect)

    return 255 * (shaded + 1) / 2


def draw_legend(im, classes, titles, bbox=(1.05, 1), loc=2):
    """Create a custom legend with a box for each class in a raster using the
       image object, the unique classes in the image and titles for each class.

    Parameters
    ----------
    im : matplotlib image object created using imshow()
        This is the image returned from a call to imshow().
    classes : list
        A list of unique values found in the numpy array that you wish to plot.
    titles : list
        A list of a title or category for each unique value in your raster.
        This is the label that will go next to each box in your legend.
    bbox : optional, tuple
        This is the bbox_to_anchor argument that will place the legend
        anywhere on or around your plot.
    loc : int - Optional
        This is the matplotlib location value that can be used to specify the
        location of the legend on your plot.

    Returns
    ----------
    matplotlib legend object to be placed on our plot.
    """

    colors = [im.cmap(im.norm(aclass)) for aclass in classes]

    patches = [
        mpatches.Patch(color=colors[i], label="{l}".format(l=titles[i]))
        for i in range(len(titles))
    ]

    return plt.legend(
        handles=patches,
        bbox_to_anchor=bbox,
        loc=2,
        borderaxespad=0.0,
        prop={"size": 13},
    )<|MERGE_RESOLUTION|>--- conflicted
+++ resolved
@@ -115,19 +115,12 @@
     # Set default import to read
     kwds = {"mode": "r"}
 
-<<<<<<< HEAD
     out_dir = os.path.dirname(out_path)
     writing_to_cwd = out_dir == ""
     if not os.path.exists(out_dir) and not writing_to_cwd:
-        raise ValueError("""The output directory path that you provided does
-                            not exist""")
-=======
-    if not os.path.exists(os.path.dirname(out_path)):
         raise ValueError(
-            """The output directory path that you provided does
-                            not exist"""
+            "The output directory path that you provided does not exist"
         )
->>>>>>> afe9e969
 
     if len(band_paths) < 2:
         raise ValueError(
@@ -316,11 +309,7 @@
     data[data > cmax] = cmax
     bytedata = (data - cmin) * scale + low
 
-<<<<<<< HEAD
-    return (bytedata.clip(low, high) + 0.5).astype('uint8')
-=======
     return (bytedata.clip(low, high) + 0.5).astype("uint8")
->>>>>>> afe9e969
 
 
 def colorbar(mapobj, size="3%", pad=0.09, aspect=20):
@@ -407,15 +396,6 @@
 
     if title:
         if (arr.ndim == 2) and (len(title) > 1):
-<<<<<<< HEAD
-            raise ValueError("""Plot_bands() expects one title for a single
-                             band array. You have provided more than one
-                             title.""")
-        elif not (len(title) == arr.shape[0]):
-            raise ValueError("""Plot_bands() expects the number of plot titles
-                             to equal the number of array raster layers.""")
-
-=======
             raise ValueError(
                 """Plot_bands() expects one title for a single 
                              band array. You have provided more than one 
@@ -426,7 +406,6 @@
                 """Plot_bands() expects the number of plot titles 
                              to equal the number of array raster layers."""
             )
->>>>>>> afe9e969
 
     # If the array is 3 dimensional setup grid plotting
     if arr.ndim > 2 and arr.shape[0] > 1:
